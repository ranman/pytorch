--- conflicted
+++ resolved
@@ -513,18 +513,11 @@
 
 def glob_libtorch_python_sources():
     _libtorch_python_sources = [
-<<<<<<< HEAD
-        ":generate-code=autograd/generated/python_functions.cpp",
-        ":generate-code=autograd/generated/python_nn_functions.cpp",
-        ":generate-code=autograd/generated/python_fft_functions.cpp",
-        ":generate-code=autograd/generated/python_torch_functions.cpp",
-        ":generate-code=autograd/generated/python_variable_methods.cpp",
-=======
         ":generate-code[autograd/generated/python_functions.cpp]",
         ":generate-code[autograd/generated/python_nn_functions.cpp]",
+        ":generate-code[autograd/generated/python_fft_functions.cpp]",
         ":generate-code[autograd/generated/python_torch_functions.cpp]",
         ":generate-code[autograd/generated/python_variable_methods.cpp]",
->>>>>>> 8ec2ae9a
     ]
 
     _libtorch_python_sources.extend(libtorch_python_core_sources)
