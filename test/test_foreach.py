import torch
from torch.testing._internal.common_utils import TestCase, run_tests
from torch.testing._internal.common_device_type import instantiate_device_type_tests, dtypes

class TestForeach(TestCase):
<<<<<<< HEAD
    #
    # Unary ops
    #
=======
    bin_ops = [
        torch._foreach_add, 
        torch._foreach_add_,
        torch._foreach_sub,
        torch._foreach_sub_,
        torch._foreach_mul, 
        torch._foreach_mul_, 
        torch._foreach_div, 
        torch._foreach_div_
        ]

    # Unary ops
>>>>>>> b59c3707
    @dtypes(*[torch.float, torch.double, torch.complex64, torch.complex128])
    def test_sqrt(self, device, dtype):
        tensors = [torch.ones(20, 20, device=device, dtype=dtype) for _ in range(20)]

        res = torch._foreach_sqrt(tensors)
        torch._foreach_sqrt_(tensors)

        self.assertEqual([torch.sqrt(torch.ones(20, 20, device=device, dtype=dtype)) for _ in range(20)], res)
        self.assertEqual(tensors, res)

    @dtypes(*[torch.float, torch.double, torch.complex64, torch.complex128])
    def test_exp(self, device, dtype):
        tensors = [torch.ones(20, 20, device=device, dtype=dtype) for _ in range(20)]

        res = torch._foreach_exp(tensors)
        torch._foreach_exp_(tensors)

        self.assertEqual([torch.exp(torch.ones(20, 20, device=device, dtype=dtype)) for _ in range(20)], res)
        self.assertEqual(tensors, res)

    #
    # Pointwise ops
    #
    @dtypes(*torch.testing.get_all_dtypes(include_bfloat16=False, include_bool=False, include_complex=False))
    def test_addcmul(self, device, dtype):
        if device == 'cpu':
            if dtype in [torch.bfloat16, torch.half]:
                return

        tensors = [torch.ones(20, 20, device=device, dtype=dtype) for n in range(20)]
        tensors1 = [torch.ones(20, 20, device=device, dtype=dtype) for n in range(20)]
        tensors2 = [torch.ones(20, 20, device=device, dtype=dtype) for n in range(20)]

        res = torch._foreach_addcmul(tensors, tensors1, tensors2, 2)
        self.assertEqual([tensors[n].addcmul(tensors1[n], tensors2[n], value=2) for n in range(20)], res)

        torch._foreach_addcmul_(tensors, tensors1, tensors2, 2)
        self.assertEqual(res, tensors)

    @dtypes(*torch.testing.get_all_dtypes(include_bfloat16=False, include_bool=False, include_complex=False))
    def test_addcdiv(self, device, dtype):
        if dtype in [torch.int8, torch.int16, torch.int32, torch.int64, torch.uint8]:
            # Integer division of tensors using div or / is no longer supported
            return

        if device == 'cpu':
            if dtype in [torch.bfloat16, torch.half]:
                return

        tensors = [torch.ones(20, 20, device=device, dtype=dtype) for n in range(20)]
        tensors1 = [torch.ones(20, 20, device=device, dtype=dtype) for n in range(20)]
        tensors2 = [torch.ones(20, 20, device=device, dtype=dtype) for n in range(20)]

        res = torch._foreach_addcdiv(tensors, tensors1, tensors2, 2)
        self.assertEqual([tensors[n].addcdiv(tensors1[n], tensors2[n], value=2) for n in range(20)], res)

        torch._foreach_addcdiv_(tensors, tensors1, tensors2, 2)
        self.assertEqual(res, tensors)

    #
    # Ops with scalar
    #
    @dtypes(*torch.testing.get_all_dtypes())
    def test_int_scalar(self, device, dtype):
        tensors = [torch.zeros(10, 10, device=device, dtype=dtype) for _ in range(10)]
        int_scalar = 1

        # bool tensor + 1 will result in int64 tensor
        if dtype == torch.bool:
            expected = [torch.ones(10, 10, device=device, dtype=torch.int64) for _ in range(10)]
        else:
            expected = [torch.ones(10, 10, device=device, dtype=dtype) for _ in range(10)]

        res = torch._foreach_add(tensors, int_scalar)
        self.assertEqual(res, expected)

        if dtype in [torch.bool]:
            with self.assertRaisesRegex(RuntimeError, "result type Long can't be cast to the desired output type Bool"):
                torch._foreach_add_(tensors, int_scalar)
        else:
            torch._foreach_add_(tensors, int_scalar)
            self.assertEqual(res, tensors)

    @dtypes(*torch.testing.get_all_dtypes())
    def test_float_scalar(self, device, dtype):
        tensors = [torch.zeros(10, 10, device=device, dtype=dtype) for _ in range(10)]
        float_scalar = 1.

        # float scalar + integral tensor will result in float tensor
        if dtype in [torch.uint8, torch.int8, torch.int16, 
                     torch.int32, torch.int64, torch.bool]:
            expected = [torch.ones(10, 10, device=device, dtype=torch.float32) for _ in range(10)]
        else:
            expected = [torch.ones(10, 10, device=device, dtype=dtype) for _ in range(10)]

        res = torch._foreach_add(tensors, float_scalar)
        self.assertEqual(res, expected)

        if dtype in [torch.uint8, torch.int8, torch.int16, 
                     torch.int32, torch.int64, torch.bool]:
            self.assertRaises(RuntimeError, lambda: torch._foreach_add_(tensors, float_scalar))
        else:
            torch._foreach_add_(tensors, float_scalar)
            self.assertEqual(res, tensors)

    @dtypes(*torch.testing.get_all_dtypes())
    def test_complex_scalar(self, device, dtype):
        tensors = [torch.zeros(10, 10, device=device, dtype=dtype) for _ in range(10)]
        complex_scalar = 3 + 5j

        if dtype == torch.bfloat16:
            # bug: 42374
            self.assertRaises(RuntimeError, lambda: torch._foreach_add(tensors, complex_scalar))
            return

        # bool tensor + 1 will result in int64 tensor
        expected = [torch.add(complex_scalar, torch.zeros(10, 10, device=device, dtype=dtype)) for _ in range(10)]

        if dtype in [torch.float16, torch.float32, torch.float64] and device == 'cuda:0':
            self.assertRaises(RuntimeError, lambda: torch._foreach_add_(tensors, complex_scalar))
            self.assertRaises(RuntimeError, lambda: torch._foreach_add(tensors, complex_scalar))
            return

        res = torch._foreach_add(tensors, complex_scalar)
        self.assertEqual(res, expected)

        if dtype not in [torch.complex64, torch.complex128]:
            self.assertRaises(RuntimeError, lambda: torch._foreach_add_(tensors, complex_scalar))
        else:
            torch._foreach_add_(tensors, complex_scalar)
            self.assertEqual(res, tensors)

    @dtypes(*torch.testing.get_all_dtypes())
    def test_bool_scalar(self, device, dtype):
        tensors = [torch.zeros(10, 10, device=device, dtype=dtype) for _ in range(10)]
        bool_scalar = True

        expected = [torch.ones(10, 10, device=device, dtype=dtype) for _ in range(10)]

        res = torch._foreach_add(tensors, bool_scalar)
        self.assertEqual(res, expected)

        torch._foreach_add_(tensors, bool_scalar)
        self.assertEqual(res, tensors)

    @dtypes(*torch.testing.get_all_dtypes())
    def test_bin_op_scalar_with_different_size_tensors(self, device, dtype):
        tensors = [torch.zeros(10 + n, 10 + n, device=device, dtype=dtype) for n in range(10)]
        for bin_op in self.bin_ops: 
            self.assertRaises(RuntimeError, lambda: bin_op(tensors, 1))

    @dtypes(*torch.testing.get_all_dtypes())
    def test_add_scalar_with_empty_list_and_empty_tensor(self, device, dtype):
        # TODO: enable empty list case
        for tensors in [[torch.randn([0])]]:
            res = torch._foreach_add(tensors, 1)
            self.assertEqual(res, tensors)

            torch._foreach_add_(tensors, 1)
            self.assertEqual(res, tensors)

    @dtypes(*torch.testing.get_all_dtypes())
    def test_add_scalar_with_overlapping_tensors(self, device, dtype):
        tensors = [torch.ones(1, 1, device=device, dtype=dtype).expand(2, 1, 3)]
        expected = [torch.tensor([[[2, 2, 2]], [[2, 2, 2]]], dtype=dtype, device=device)]

        # bool tensor + 1 will result in int64 tensor
        if dtype == torch.bool: 
            expected[0] = expected[0].to(torch.int64).add(1)

        res = torch._foreach_add(tensors, 1)
        self.assertEqual(res, expected)

    def test_bin_op_scalar_with_different_tensor_dtypes(self, device):
        tensors = [torch.tensor([1.1], dtype=torch.float, device=device), 
                   torch.tensor([1], dtype=torch.long, device=device)]

        for bin_op in self.bin_ops: 
            self.assertRaises(RuntimeError, lambda: bin_op(tensors, 1))

    #
    # Ops with list
    #
    @dtypes(*torch.testing.get_all_dtypes())
    def test_bin_op_list(self, device, dtype):
        if dtype == torch.bool:
            return

        tensors1 = [torch.zeros(20, 20, device=device, dtype=dtype) for _ in range(20)]
        tensors2 = [torch.ones(20, 20, device=device, dtype=dtype) for _ in range(20)]

        # add
        res = torch._foreach_add(tensors1, tensors2)
<<<<<<< HEAD
        for t in res:
            self.assertEqual(t, torch.ones(20, 20, device=device, dtype=dtype))

        res = torch._foreach_sub(res, tensors2)
        for t in res:
            self.assertEqual(t, torch.zeros(20, 20, device=device, dtype=dtype))

    @dtypes(*torch.testing.get_all_dtypes())
    def test_bin_op_list__same_size_tensors(self, device, dtype):
        if dtype == torch.bool:
            return

        if dtype in [torch.int8, torch.int16, torch.int32, torch.int64, torch.uint8]:
            # Integer division of tensors using div or / is no longer supported
            return

        tensors1 = []
        tensors2 = []
        for _ in range(20):
            tensors1.append(torch.zeros(20, 20, device=device, dtype=dtype))
            tensors2.append(torch.ones(20, 20, device=device, dtype=dtype))

=======
>>>>>>> b59c3707
        torch._foreach_add_(tensors1, tensors2)
        self.assertEqual(res, tensors1)
        self.assertEqual(tensors1, [torch.ones(20, 20, device=device, dtype=dtype) for _ in range(20)])

        # sub
        res = torch._foreach_sub(tensors1, tensors2)
        torch._foreach_sub_(tensors1, tensors2)
        self.assertEqual(res, tensors1)
        self.assertEqual(tensors1, [torch.zeros(20, 20, device=device, dtype=dtype) for _ in range(20)])

        # mul
        res = torch._foreach_mul(tensors1, tensors2)
        torch._foreach_mul_(tensors1, tensors2)
        self.assertEqual(res, tensors1)
        self.assertEqual(tensors1, [torch.zeros(20, 20, device=device, dtype=dtype) for _ in range(20)])

        # div
        torch._foreach_add_(tensors1, 4)
        torch._foreach_add_(tensors2, 1)
        if dtype in [torch.int8, torch.int16, torch.int32, torch.int64, torch.uint8]:
            # Integer division of tensors using div or / is no longer supported
            self.assertRaises(RuntimeError, lambda: torch._foreach_div(tensors1, tensors2))
            self.assertRaises(RuntimeError, lambda: torch._foreach_div_(tensors1, tensors2))
            return

        res = torch._foreach_div(tensors1, tensors2)
        torch._foreach_div_(tensors1, tensors2)
        self.assertEqual(res, tensors1)
        self.assertEqual(tensors1, [torch.ones(20, 20, device=device, dtype=dtype).mul(2) for _ in range(20)])

    def test_bin_op_list_error_cases(self, device):
        tensors1 = []
        tensors2 = []

        for bin_op in self.bin_ops: 
            # Empty lists
            with self.assertRaises(RuntimeError):
                bin_op(tensors1, tensors2)

            # One empty list
            tensors1.append(torch.tensor([1], device=device))
            with self.assertRaises(RuntimeError):
                bin_op(tensors1, tensors2)

            # Lists have different amount of tensors
            tensors2.append(torch.tensor([1], device=device))
            tensors2.append(torch.tensor([1], device=device))
            with self.assertRaises(RuntimeError):
                bin_op(tensors1, tensors2)

            # Different dtypes
            tensors1 = [torch.zeros(2, 2, device=device, dtype=torch.float) for _ in range(2)]
            tensors2 = [torch.ones(2, 2, device=device, dtype=torch.int) for _ in range(2)]

            with self.assertRaises(RuntimeError):
                bin_op(tensors1, tensors2)

instantiate_device_type_tests(TestForeach, globals())

if __name__ == '__main__':
    run_tests()<|MERGE_RESOLUTION|>--- conflicted
+++ resolved
@@ -3,11 +3,6 @@
 from torch.testing._internal.common_device_type import instantiate_device_type_tests, dtypes
 
 class TestForeach(TestCase):
-<<<<<<< HEAD
-    #
-    # Unary ops
-    #
-=======
     bin_ops = [
         torch._foreach_add, 
         torch._foreach_add_,
@@ -19,8 +14,9 @@
         torch._foreach_div_
         ]
 
+    #
     # Unary ops
->>>>>>> b59c3707
+    #
     @dtypes(*[torch.float, torch.double, torch.complex64, torch.complex128])
     def test_sqrt(self, device, dtype):
         tensors = [torch.ones(20, 20, device=device, dtype=dtype) for _ in range(20)]
@@ -214,31 +210,6 @@
 
         # add
         res = torch._foreach_add(tensors1, tensors2)
-<<<<<<< HEAD
-        for t in res:
-            self.assertEqual(t, torch.ones(20, 20, device=device, dtype=dtype))
-
-        res = torch._foreach_sub(res, tensors2)
-        for t in res:
-            self.assertEqual(t, torch.zeros(20, 20, device=device, dtype=dtype))
-
-    @dtypes(*torch.testing.get_all_dtypes())
-    def test_bin_op_list__same_size_tensors(self, device, dtype):
-        if dtype == torch.bool:
-            return
-
-        if dtype in [torch.int8, torch.int16, torch.int32, torch.int64, torch.uint8]:
-            # Integer division of tensors using div or / is no longer supported
-            return
-
-        tensors1 = []
-        tensors2 = []
-        for _ in range(20):
-            tensors1.append(torch.zeros(20, 20, device=device, dtype=dtype))
-            tensors2.append(torch.ones(20, 20, device=device, dtype=dtype))
-
-=======
->>>>>>> b59c3707
         torch._foreach_add_(tensors1, tensors2)
         self.assertEqual(res, tensors1)
         self.assertEqual(tensors1, [torch.ones(20, 20, device=device, dtype=dtype) for _ in range(20)])
